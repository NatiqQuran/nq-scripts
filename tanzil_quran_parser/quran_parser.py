#!/usr/bin/env python3

# This script will create natiq essential quran tables
# quran_ayahs | quran_words | quran_surahs
#
# This script will generate table creation sql and execute's into 
# the given database.
#
# (nq-team)

import hashlib
import sys
import xml.etree.ElementTree as ET
import psycopg2

TANZIL_QURAN_SOURCE_HASH = "a22c0d515c37a5667160765c2d1d171fa4b9d7d8778e47161bb0fe894cf61c1d"

INSERTABLE_QURAN_MUSHAF_TABLE = "quran_mushafs(creator_user_id, id, short_name, name, source, bismillah_text)"
INSERTABLE_QURAN_SURAH_TABLE = "quran_surahs(creator_user_id, name, period, number, bismillah_status, bismillah_as_first_ayah, mushaf_id)"
INSERTABLE_QURAN_WORDS_TABLE = "quran_words(creator_user_id, ayah_id, word)"
INSERTABLE_QURAN_AYAHS_TABLE = "quran_ayahs(creator_user_id, surah_id, ayah_number, sajdah)"

BISMILLAH = "بِسْمِ ٱللَّهِ ٱلرَّحْمَـٰنِ ٱلرَّحِيمِ"

USAGE_TEXT = "./quran_parser [xml_file_path] [database_name] [database_host_url] [database_user] [database_password] [database_port]"

# The surah, ayah number has the sajdah
# There are 3 types we must provide to the user
# vajib, mustahab and none
# if the ayah is not available in this list then return its sajdah as none
sajdahs = {
    (32, 15): "vajib",
    (41, 37): "vajib",
    (53, 62): "vajib",
    (96, 19): "vajib",
    (7, 206): "mustahab",
    (13, 15): "mustahab",
    (16, 50): "mustahab",
    (17, 109): "mustahab",
    (19, 58): "mustahab",
    (22, 18): "mustahab",
    (25, 60): "mustahab",
    (27, 26): "mustahab",
    (38, 24): "mustahab",
    (84, 21): "mustahab",
}

periods = {
    1: "makki",
    2: "madani",
    3: "madani",
    4: "madani",
    5: "madani",
    6: "makki",
    7: "makki",
    8: "madani",
    9: "madani",
    10: "makki",
    11: "makki",
    12: "makki",
    13: "madani",
    14: "makki",
    15: "makki",
    16: "makki",
    17: "makki",
    18: "makki",
    19: "makki",
    20: "makki",
    21: "makki",
    22: "madani",
    23: "makki",
    24: "madani",
    25: "makki",
    26: "makki",
    27: "makki",
    28: "makki",
    29: "makki",
    30: "makki",
    31: "makki",
    32: "makki",
    33: "madani",
    34: "makki",
    35: "makki",
    36: "makki",
    37: "makki",
    38: "makki",
    39: "makki",
    40: "makki",
    41: "makki",
    42: "makki",
    43: "makki",
    44: "makki",
    45: "makki",
    46: "makki",
    47: "madani",
    48: "madani",
    49: "madani",
    50: "makki",
    51: "makki",
    52: "makki",
    53: "makki",
    54: "makki",
    55: "madani",
    56: "makki",
    57: "madani",
    58: "madani",
    59: "madani",
    60: "madani",
    61: "madani",
    62: "madani",
    63: "madani",
    64: "madani",
    65: "madani",
    66: "madani",
    67: "makki",
    68: "makki",
    69: "makki",
    70: "makki",
    71: "makki",
    72: "makki",
    73: "makki",
    74: "makki",
    75: "makki",
    76: "madani",
    77: "makki",
    78: "makki",
    79: "makki",
    80: "makki",
    81: "makki",
    82: "makki",
    83: "makki",
    84: "makki",
    85: "makki",
    86: "makki",
    87: "makki",
    88: "makki",
    89: "makki",
    90: "makki",
    91: "makki",
    92: "makki",
    93: "makki",
    94: "makki",
    95: "makki",
    96: "makki",
    97: "makki",
    98: "madani",
    99: "madani",
    100: "makki",
    101: "makki",
    102: "makki",
    103: "makki",
    104: "makki",
    105: "makki",
    106: "makki",
    107: "makki",
    108: "makki",
    109: "makki",
    110: "madani",
    111: "makki",
    112: "makki",
    113: "makki",
    114: "makki",
}

def exit_err(msg):
    print("Error: " + msg)
    exit(1)

def exit_usage():
    print("Usage: " + USAGE_TEXT)
    exit(1)

# This will hash the source
# and check it to be equal to
# tanzil source hash
def validate_tanzil_quran(source):
    m = hashlib.sha256()
    m.update(source)

    return m.hexdigest() == TANZIL_QURAN_SOURCE_HASH


def insert_to_table(i_table, values):
    return f'INSERT INTO {i_table} VALUES {values};'


# the will parse the quran-source and
# creates a sql for quran surahs table
def parse_quran_suarhs_table(root, mushaf_id):
    result = []
    surah_num = 1

    for child in root:
        surah_name = child.attrib['name']
        first_ayah = root[surah_num - 1][0]
        period = periods.get(surah_num)
        if first_ayah.attrib['text'] == BISMILLAH:
            # also set the mushaf_id
            # 1 is the creator_user_id
            result.append(
                f"(1, '{surah_name}', '{period}', {surah_num}, true, true, {mushaf_id})")

        else:
            first_ayah_bismillah_status = first_ayah.get('bismillah', False)

            status = 'true' if first_ayah_bismillah_status != False else 'false'

            # 1 is the creator_user_id
            result.append(
                f"(1, '{surah_name}', '{period}', {surah_num}, '{status}', false, {mushaf_id})")

        surah_num += 1

    return insert_to_table(INSERTABLE_QURAN_SURAH_TABLE, ",\n".join(result))


# this will parse the ayahs
# and split the words and save it
# to the quran-words table
def parse_quran_words_table(root):
    result = []
    ayah_number = 1

    for aya in root.iter('aya'):
        # remove the every sajdah char in the text
        # by replacing it with empty string
        ayahtext_without_sajdah = aya.attrib['text'].replace('۩', '')

        # Get the array of aya words
        words = ayahtext_without_sajdah.split(" ")

        # Map and change every word to a specific format
        # 1 is the creator_user_id
        values = list(map(lambda word: f"(1, {ayah_number}, '{word}')", words))

        # Join the values with ,\n
        result.append(",\n".join(values))

        # Next
        ayah_number += 1

    return insert_to_table(INSERTABLE_QURAN_WORDS_TABLE, ",\n".join(result))


# This will parse the quran-ayahs table
def parse_quran_ayahs_table(root):
    result = []
    surah_number = 0

    # We just need surah_id and ayah number and sajdah enum
    i = 1
    for aya in root.iter('aya'):
        aya_index = aya.attrib['index']
        # Get the sajdah status of ayah from sajdahs dict
        # if its not there then return none string
        sajdah_status = sajdahs.get((surah_number, int(aya_index)), None)

        if aya_index == "1":
            surah_number += 1

        # 1 is the creator_user_id
        if sajdah_status == None:
            result.append(f"(1, {surah_number}, {aya_index}, NULL)")
        else:
            result.append(f"(1, {surah_number}, {aya_index}, '{sajdah_status}')")
        i += 1

    return insert_to_table(INSERTABLE_QURAN_AYAHS_TABLE, ",\n".join(result))


def main(args):
    if len(args) < 7:
        print("Invalid args!\n")
        exit_usage()

    # Get the quran path
    quran_xml_path = args[1]

    # Get the database information
    database = args[2]
    host = args[3]
    user = args[4]
    password = args[5]
    port = args[6]

    # Open file
    quran_source = open(quran_xml_path, "r")

    # Read to string
    quran_source_as_string = quran_source.read().encode('utf-8')

    # We dont need file anymore
    quran_source.close()

    # Validate the source
    if validate_tanzil_quran(quran_source_as_string) == False:
        exit_err("Please use the orginal Tanzil Quran Source")

    # Parse the quran xml file string
    # To a XML object so we can use it in generating sql
    root = ET.fromstring(quran_source_as_string)

    # parse the first table  : quran_ayahs
    # TODO find out the latest id and set it to the mushaf_id
    quran_surahs_table = parse_quran_suarhs_table(root, 2)

    # parse the second table : quran_words
    quran_words_table = parse_quran_words_table(root)

    # parse the third table  : quran_surahs
    quran_ayahs_table = parse_quran_ayahs_table(root)

    # Collect all the data to one string
    # order of the string matters, changing it will cause an error
    # when executing sql to psql
    final_sql_code = f'{quran_surahs_table}\n{quran_ayahs_table}\n{quran_words_table}'

    # Connect to the database
    conn = psycopg2.connect(database=database, host=host,
                            user=user, password=password, port=port)

    # We create the cursor
    cur = conn.cursor()

    # Insert hafs mushaf to the mushafs table
    # 1 is the creator_user_id
<<<<<<< HEAD
    hafs_sql = insert_to_table(INSERTABLE_QURAN_MUSHAF_TABLE, "(1, 2, 'hafs', 'Hafs an Asem','tanzil')")
=======
    hafs_sql = insert_to_table(
        INSERTABLE_QURAN_MUSHAF_TABLE, f"(1, 2, 'hafs', 'Hafs an Asem','tanzil', '{BISMILLAH}')")
>>>>>>> f38bcc74

    # Execute the final sql code and mushaf one
    cur.execute(hafs_sql)
    cur.execute(final_sql_code)

    # Commit the changes
    conn.commit()

    # The end of the program
    cur.close()
    conn.close()


if __name__ == "__main__":
    main(sys.argv)<|MERGE_RESOLUTION|>--- conflicted
+++ resolved
@@ -324,12 +324,7 @@
 
     # Insert hafs mushaf to the mushafs table
     # 1 is the creator_user_id
-<<<<<<< HEAD
     hafs_sql = insert_to_table(INSERTABLE_QURAN_MUSHAF_TABLE, "(1, 2, 'hafs', 'Hafs an Asem','tanzil')")
-=======
-    hafs_sql = insert_to_table(
-        INSERTABLE_QURAN_MUSHAF_TABLE, f"(1, 2, 'hafs', 'Hafs an Asem','tanzil', '{BISMILLAH}')")
->>>>>>> f38bcc74
 
     # Execute the final sql code and mushaf one
     cur.execute(hafs_sql)
